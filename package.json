{
    "name": "wallet",
    "version": "0.1.0",
    "private": true,
    "dependencies": {
<<<<<<< HEAD
        "@lum-network/sdk-javascript": "^0.3.1",
        "@popperjs/core": "^2.6.0",
=======
        "@lum-network/sdk-javascript": "^0.3.2",
        "@popperjs/core": "^2.9.1",
>>>>>>> b27f214b
        "@rematch/core": "^2.0.0",
        "@rematch/immer": "^2.0.0",
        "@rematch/loading": "^2.0.0",
        "@rematch/select": "^3.0.0",
        "bootstrap": "^5.0.0-beta3",
        "clipboard": "^2.0.6",
        "dayjs": "^1.10.4",
        "formik": "^2.2.6",
        "i18next": "^19.8.9",
        "i18next-browser-languagedetector": "^6.0.1",
        "immer": "^8.0.1",
        "node-sass": "^5.0.0",
        "print-js": "^1.6.0",
        "react": "^17.0.1",
        "react-dom": "^17.0.1",
        "react-i18next": "^11.8.7",
        "react-redux": "^7.2.2",
        "react-responsive-carousel": "^3.2.11",
        "react-router-dom": "^5.2.0",
        "react-scripts": "4.0.2",
        "react-toastify": "^7.0.3",
        "redux": "^4.0.5",
        "typescript": "^4.1.2",
        "web-vitals": "^1.0.1",
        "yup": "^0.32.9"
    },
    "devDependencies": {
        "@testing-library/dom": "^7.29.4",
        "@testing-library/jest-dom": "^5.11.4",
        "@testing-library/react": "^11.1.0",
        "@testing-library/user-event": "^12.1.10",
        "@types/bootstrap": "^5.0.5",
        "@types/clipboard": "^2.0.1",
        "@types/cryptojs": "^3.1.29",
        "@types/jest": "^26.0.15",
        "@types/node": "^14.14.25",
        "@types/react": "^17.0.1",
        "@types/react-dom": "^17.0.0",
        "@types/react-redux": "^7.1.16",
        "@types/react-router-dom": "^5.1.7",
        "@types/yup": "^0.29.11",
        "@typescript-eslint/eslint-plugin": "^4.14.2",
        "@typescript-eslint/parser": "^4.14.2",
        "eslint": "^7.19.0",
        "eslint-config-prettier": "^7.2.0",
        "eslint-plugin-prettier": "^3.1.0",
        "eslint-plugin-react": "^7.22.0",
        "prettier": "^2.2.1"
    },
    "scripts": {
        "start": "react-scripts start",
        "build": "react-scripts build",
        "test": "react-scripts test",
        "eject": "react-scripts eject"
    },
    "eslintConfig": {
        "extends": [
            "react-app",
            "react-app/jest"
        ]
    },
    "browserslist": {
        "production": [
            ">0.2%",
            "not dead",
            "not op_mini all"
        ],
        "development": [
            "last 1 chrome version",
            "last 1 firefox version",
            "last 1 safari version"
        ]
    }
}<|MERGE_RESOLUTION|>--- conflicted
+++ resolved
@@ -3,13 +3,8 @@
     "version": "0.1.0",
     "private": true,
     "dependencies": {
-<<<<<<< HEAD
-        "@lum-network/sdk-javascript": "^0.3.1",
-        "@popperjs/core": "^2.6.0",
-=======
         "@lum-network/sdk-javascript": "^0.3.2",
         "@popperjs/core": "^2.9.1",
->>>>>>> b27f214b
         "@rematch/core": "^2.0.0",
         "@rematch/immer": "^2.0.0",
         "@rematch/loading": "^2.0.0",
