--- conflicted
+++ resolved
@@ -96,15 +96,7 @@
     const onSubmitVote = async (proposal: Proposal, voteOption: VoteOption) => {
         if (wallet) {
             try {
-<<<<<<< HEAD
-                const voteResult = await sendVote({
-                    voter: wallet,
-                    proposal,
-                    vote: voteOption,
-                });
-=======
                 const voteResult = await sendVote({ voter: wallet, proposal, vote: voteOption });
->>>>>>> 244f045d
 
                 if (!voteResult || (voteResult && voteResult.error)) {
                     throw new Error(voteResult?.error || 'An error when voting, try again later');
