export { default as Dashboard } from './Dashboard/Dashboard';
<<<<<<< HEAD
export { default as Message } from './Message';
export { default as Send } from './Send/Send';
=======
export { default as Message } from './Messages/Message';
export { default as Send } from './Send';
>>>>>>> e1a50efc

export { Error404 } from './Error404';

export { default as Transactions } from './Transactions/Transactions';
export { default as TransactionDetails } from './Transactions/TransactionDetails';

export { default as Welcome } from './Auth/Welcome';
export { default as CreateWallet } from './Auth/CreateWallet';
export { default as ImportHardwareWallet } from './Auth/ImportHardwareWallet';
export { default as ImportMnemonic } from './Auth/ImportMnemonic';
export { default as ImportKeystore } from './Auth/ImportKeystore';
export { default as ImportPrivateKey } from './Auth/ImportPrivateKey';<|MERGE_RESOLUTION|>--- conflicted
+++ resolved
@@ -1,11 +1,6 @@
 export { default as Dashboard } from './Dashboard/Dashboard';
-<<<<<<< HEAD
-export { default as Message } from './Message';
+export { default as Message } from './Messages/Message';
 export { default as Send } from './Send/Send';
-=======
-export { default as Message } from './Messages/Message';
-export { default as Send } from './Send';
->>>>>>> e1a50efc
 
 export { Error404 } from './Error404';
 
