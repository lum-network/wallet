import assets from 'assets';
import { SmallerDecimal } from 'components';
import { Card } from 'frontend-elements';
import React from 'react';
import { useTranslation } from 'react-i18next';
<<<<<<< HEAD
import { dateFromNow } from 'utils';
=======
import { NumbersUtils } from 'utils';
>>>>>>> 301a77e3

const UnbondedTokensCard = ({ amount, timeRemaining }: { amount: number; timeRemaining?: string }): JSX.Element => {
    const { t } = useTranslation();

    return (
        <Card withoutPadding className="h-100 dashboard-card justify-content-start unbonded-tokens-card p-4">
            <h2 className="ps-2 pt-3 text-white">{t('staking.unbondedTokens')}</h2>
            <div className="ps-2 my-3 d-flex flex-row align-items-baseline w-100">
                <div className="me-2 me-sm-3 text-white text-truncate">
                    <SmallerDecimal nb={NumbersUtils.formatTo6digit(amount)} big />
                </div>
                <img src={assets.images.lumTicker} className="ticker" />
            </div>
            {timeRemaining ? (
                <p className="align-self-end text-white">
                    {t('staking.timeRemaining', { date: dateFromNow(timeRemaining) })}
                </p>
            ) : null}
        </Card>
    );
};

export default UnbondedTokensCard;<|MERGE_RESOLUTION|>--- conflicted
+++ resolved
@@ -3,11 +3,7 @@
 import { Card } from 'frontend-elements';
 import React from 'react';
 import { useTranslation } from 'react-i18next';
-<<<<<<< HEAD
-import { dateFromNow } from 'utils';
-=======
-import { NumbersUtils } from 'utils';
->>>>>>> 301a77e3
+import { NumbersUtils, dateFromNow } from 'utils';
 
 const UnbondedTokensCard = ({ amount, timeRemaining }: { amount: number; timeRemaining?: string }): JSX.Element => {
     const { t } = useTranslation();
