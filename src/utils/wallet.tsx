import {
    LumClient,
    LumConstants,
    LumMessages,
    LumRegistry,
    LumTypes,
    LumUtils,
    LumWallet,
} from '@lum-network/sdk-javascript';
import { TxResponse } from '@cosmjs/tendermint-rpc';
import { PasswordStrengthType, PasswordStrength, Transaction } from 'models';
import { dateFromNow, showErrorToast } from 'utils';

export type MnemonicLength = 12 | 24;

export const IS_TESTNET = process.env.REACT_APP_RPC_URL.includes('testnet');

export const checkMnemonicLength = (length: number): length is MnemonicLength => {
    return length === 12 || length === 24;
};

export const generateMnemonic = (mnemonicLength: MnemonicLength): string[] => {
    const inputs: string[] = [];
    const mnemonicKeys = LumUtils.generateMnemonic(mnemonicLength).split(' ');

    for (let i = 0; i < mnemonicLength; i++) {
        inputs.push(mnemonicKeys[i]);
    }

    return inputs;
};

export const generateKeystoreFile = (password: string): LumUtils.KeyStore => {
    const privateKey = LumUtils.generatePrivateKey();

    return LumUtils.generateKeyStore(privateKey, password);
};

export const checkPwdStrength = (password: string): PasswordStrength => {
    const strongPassword = new RegExp('(?=.*[a-z])(?=.*[A-Z])(?=.*[0-9])(?=.*[^A-Za-z0-9])(?=.{9,})');
    const mediumPassword = new RegExp('(?=.*[a-z])(?=.*[A-Z])(?=.*[0-9])(?=.{9,})');

    if (strongPassword.test(password)) {
        return PasswordStrengthType.Strong;
    } else if (mediumPassword.test(password)) {
        return PasswordStrengthType.Medium;
    }
    return PasswordStrengthType.Weak;
};

type SendTxInfos = {
    fromAddress: string;
    toAddress: string;
    amount: LumTypes.Coin[];
};

type StakingTxInfos = {
    validatorAddress: string;
    delegatorAddress: string;
    amount: LumTypes.Coin;
};

const isSendTxInfo = (
    info: {
        fromAddress?: string;
        toAddress?: string;
        amount?: LumTypes.Coin[];
    } | null,
): info is SendTxInfos => {
    return !!(info && info.fromAddress && info.toAddress && info.amount);
};

const isStakingTxInfo = (
    info: {
        delegatorAddress?: string;
        validatorAddress?: string;
        amount?: LumTypes.Coin;
    } | null,
): info is StakingTxInfos => {
    return !!(info && info.validatorAddress && info.delegatorAddress && info.amount);
};

export const formatTxs = async (rawTxs: TxResponse[], client: LumClient): Promise<Transaction[]> => {
    const formattedTxs: Transaction[] = [];

    for (const rawTx of rawTxs) {
        // Decode TX to human readable format
        const txData = LumRegistry.decodeTx(rawTx.tx);

        if (txData.body && txData.body.messages) {
            for (const msg of txData.body.messages) {
                const txInfos = LumUtils.toJSON(LumRegistry.decode(msg));
                if (typeof txInfos === 'object') {
                    const block = await client.getBlock(rawTx.height);

                    if (isSendTxInfo(txInfos)) {
                        formattedTxs.push({
                            ...txInfos,
                            type: msg.typeUrl,
                            height: rawTx.height,
                            hash: LumUtils.toHex(rawTx.hash).toUpperCase(),
                            time: dateFromNow(block.block.header.time.getTime()),
                        });
                    } else if (isStakingTxInfo(txInfos)) {
                        const fromAddress = txInfos.delegatorAddress;
                        const toAddress = txInfos.validatorAddress;

                        formattedTxs.push({
                            fromAddress,
                            toAddress,
                            type: msg.typeUrl,
                            amount: [txInfos.amount],
                            height: rawTx.height,
                            hash: LumUtils.toHex(rawTx.hash).toUpperCase(),
                            time: dateFromNow(block.block.header.time.getTime()),
                        });
                    }
                }
            }
        }
    }

    return formattedTxs;
};

export const generateSignedMessage = async (wallet: LumWallet, message: string): Promise<LumTypes.SignMsg> => {
    return await wallet.signMessage(message);
};

export const validateSignMessage = async (msg: LumTypes.SignMsg): Promise<boolean> => {
    return await LumUtils.verifySignMsg(msg);
};

class WalletClient {
    lumClient: LumClient | null = null;

    init = () => {
        LumClient.connect(process.env.REACT_APP_RPC_URL)
            .then((client) => (this.lumClient = client))
            .catch(() => showErrorToast('Unable to connect to the blockchain'));
    };

    private getAccountAndChainId = (fromWallet: LumWallet) => {
        if (this.lumClient === null) {
            return;
        }

        return Promise.all([this.lumClient.getAccount(fromWallet.getAddress()), this.lumClient.getChainId()]);
    };

    getWalletInformations = async (address: string) => {
        if (this.lumClient === null) {
            return null;
        }

        try {
            const account = await this.lumClient.getAccount(address);
            if (account === null) {
                return null;
            }
            let currentBalance = 0;

            this.lumClient
                .getAllBalances(address)
                .then((balances) => {
                    if (balances.length > 0) {
                        for (const balance of balances) {
                            currentBalance += Number(LumUtils.convertUnit(balance, LumConstants.LumDenom));
                        }
                    }
                })
<<<<<<< HEAD
                .catch((e) => console.error(e));
=======
                .catch((e) => console.log(e));
>>>>>>> 3cf7c3eb

            const transactions = await this.lumClient.searchTx([
                LumUtils.searchTxByTags([{ key: 'transfer.recipient', value: address }]),
                LumUtils.searchTxByTags([{ key: 'transfer.sender', value: address }]),
            ]);

            const formattedTxs = await formatTxs(transactions, this.lumClient);

            return { ...account, currentBalance, transactions: formattedTxs };
        } catch (e) {
            console.log(e);
        }
    };

    sendTx = async (fromWallet: LumWallet, toAddress: string, lumAmount: string, memo = '') => {
        if (this.lumClient === null) {
            return null;
        }

        // Convert Lum to uLum
        const amount = LumUtils.convertUnit(
            { denom: LumConstants.LumDenom, amount: lumAmount },
            LumConstants.MicroLumDenom,
        );

        // Build transaction message
        const sendMsg = LumMessages.BuildMsgSend(fromWallet.getAddress(), toAddress, [
            { denom: LumConstants.MicroLumDenom, amount },
        ]);
        // Define fees (5 LUM)
        const fee = {
            amount: [{ denom: LumConstants.MicroLumDenom, amount: '100' }],
            gas: '100000',
        };
        // Fetch account number and sequence and chain id
        const result = await this.getAccountAndChainId(fromWallet);

        if (!result) {
            return null;
        }

        const [account, chainId] = result;

        if (!account || !chainId) {
            return null;
        }

        const { accountNumber, sequence } = account;
        // Create the transaction document
        const doc: LumTypes.Doc = {
            chainId,
            fee,
            memo,
            messages: [sendMsg],
            signers: [
                {
                    accountNumber,
                    sequence,
                    publicKey: fromWallet.getPublicKey(),
                },
            ],
        };
        // Sign and broadcast the transaction using the client
        const broadcastResult = await this.lumClient.signAndBroadcastTx(fromWallet, doc);
        // Verify the transaction was successfully broadcasted and made it into a block
        const broadcasted = LumUtils.broadcastTxCommitSuccess(broadcastResult);

        console.log(`Broadcast success: ${broadcasted}`);

        return {
            hash: broadcastResult.hash,
            error: !broadcasted
                ? broadcastResult.deliverTx && broadcastResult.deliverTx.log
                    ? broadcastResult.deliverTx.log
                    : broadcastResult.checkTx.log
                : null,
        };
    };

    delegate = async (fromWallet: LumWallet, validatorAddress: string, lumAmount: string, memo: string) => {
        if (this.lumClient === null) {
            return null;
        }

        // Convert Lum to uLum
        const amount = LumUtils.convertUnit(
            { denom: LumConstants.LumDenom, amount: lumAmount },
            LumConstants.MicroLumDenom,
        );

        const delegateMsg = LumMessages.BuildMsgDelegate(fromWallet.getAddress(), validatorAddress, {
            denom: LumConstants.MicroLumDenom,
            amount,
        });

        // Define fees (5 LUM)
        const fee = {
            amount: [{ denom: LumConstants.MicroLumDenom, amount: '5' }],
            gas: '200000',
        };

        // Fetch account number and sequence and chain id
        const result = await this.getAccountAndChainId(fromWallet);

        if (!result) {
            return null;
        }

        const [account, chainId] = result;

        if (!account || !chainId) {
            return null;
        }

        const { accountNumber, sequence } = account;

        const doc: LumTypes.Doc = {
            chainId,
            fee,
            memo,
            messages: [delegateMsg],
            signers: [
                {
                    accountNumber,
                    sequence,
                    publicKey: fromWallet.getPublicKey(),
                },
            ],
        };

        const broadcastResult = await this.lumClient.signAndBroadcastTx(fromWallet, doc);
        // Verify the transaction was successfully broadcasted and made it into a block
        const broadcasted = LumUtils.broadcastTxCommitSuccess(broadcastResult);

        console.log(`Broadcast success: ${broadcasted}`);

        return {
            hash: broadcastResult.hash,
            error: !broadcasted
                ? broadcastResult.deliverTx && broadcastResult.deliverTx.log
                    ? broadcastResult.deliverTx.log
                    : broadcastResult.checkTx.log
                : null,
        };
    };

    undelegate = async (fromWallet: LumWallet, validatorAddress: string, lumAmount: string, memo: string) => {
        if (this.lumClient === null) {
            return null;
        }

        // Convert Lum to uLum
        const amount = LumUtils.convertUnit(
            { denom: LumConstants.LumDenom, amount: lumAmount },
            LumConstants.MicroLumDenom,
        );

        const undelegateMsg = LumMessages.BuildMsgUndelegate(fromWallet.getAddress(), validatorAddress, {
            denom: LumConstants.MicroLumDenom,
            amount,
        });

        // Define fees (5 LUM)
        const fee = {
            amount: [{ denom: LumConstants.MicroLumDenom, amount: '5' }],
            gas: '200000',
        };

        // Fetch account number and sequence and chain id
        const result = await this.getAccountAndChainId(fromWallet);

        if (!result) {
            return null;
        }

        const [account, chainId] = result;

        if (!account || !chainId) {
            return null;
        }

        const { accountNumber, sequence } = account;
        const doc: LumTypes.Doc = {
            chainId,
            fee,
            memo,
            messages: [undelegateMsg],
            signers: [
                {
                    accountNumber,
                    sequence,
                    publicKey: fromWallet.getPublicKey(),
                },
            ],
        };

        const broadcastResult = await this.lumClient.signAndBroadcastTx(fromWallet, doc);
        // Verify the transaction was successfully broadcasted and made it into a block
        const broadcasted = LumUtils.broadcastTxCommitSuccess(broadcastResult);

        console.log(`Broadcast success: ${broadcasted}`);

        return {
            hash: broadcastResult.hash,
            error: !broadcasted
                ? broadcastResult.deliverTx && broadcastResult.deliverTx.log
                    ? broadcastResult.deliverTx.log
                    : broadcastResult.checkTx.log
                : null,
        };
    };

    getReward = async (fromWallet: LumWallet, validatorAddress: string, memo: string) => {
        if (this.lumClient === null) {
            return null;
        }

        const getRewardMsg = LumMessages.BuildMsgWithdrawDelegatorReward(fromWallet.getAddress(), validatorAddress);

        // Define fees (5 LUM)
        const fee = {
            amount: [{ denom: LumConstants.MicroLumDenom, amount: '1' }],
            gas: '140000',
        };

        // Fetch account number and sequence and chain id
        const result = await this.getAccountAndChainId(fromWallet);

        if (!result) {
            return null;
        }

        const [account, chainId] = result;

        if (!account || !chainId) {
            return null;
        }

        const { accountNumber, sequence } = account;

        const doc: LumTypes.Doc = {
            chainId,
            fee,
            memo,
            messages: [getRewardMsg],
            signers: [
                {
                    accountNumber,
                    sequence,
                    publicKey: fromWallet.getPublicKey(),
                },
            ],
        };

        const broadcastResult = await this.lumClient.signAndBroadcastTx(fromWallet, doc);
        // Verify the transaction was successfully broadcasted and made it into a block
        const broadcasted = LumUtils.broadcastTxCommitSuccess(broadcastResult);

        console.log(`Broadcast success: ${broadcasted}`);

        return {
            hash: broadcastResult.hash,
            error: !broadcasted
                ? broadcastResult.deliverTx && broadcastResult.deliverTx.log
                    ? broadcastResult.deliverTx.log
                    : broadcastResult.checkTx.log
                : null,
        };
    };

    redelegate = async (
        fromWallet: LumWallet,
        validatorScrAddress: string,
        validatorDestAddress: string,
        lumAmount: string,
        memo: string,
    ) => {
        if (this.lumClient === null) {
            return null;
        }

        // Convert Lum to uLum
        const amount = LumUtils.convertUnit(
            { denom: LumConstants.LumDenom, amount: lumAmount },
            LumConstants.MicroLumDenom,
        );

        const redelegateMsg = LumMessages.BuildMsgBeginRedelegate(
            fromWallet.getAddress(),
            validatorScrAddress,
            validatorDestAddress,
            {
                amount,
                denom: LumConstants.MicroLumDenom,
            },
        );

        // Define fees (5 LUM)
        const fee = {
            amount: [{ denom: LumConstants.MicroLumDenom, amount: '1' }],
            gas: '300000',
        };

        // Fetch account number and sequence and chain id
        const result = await this.getAccountAndChainId(fromWallet);

        if (!result) {
            return null;
        }

        const [account, chainId] = result;

        if (!account || !chainId) {
            return null;
        }

        const { accountNumber, sequence } = account;

        const doc: LumTypes.Doc = {
            chainId,
            fee,
            memo,
            messages: [redelegateMsg],
            signers: [
                {
                    accountNumber,
                    sequence,
                    publicKey: fromWallet.getPublicKey(),
                },
            ],
        };

        const broadcastResult = await this.lumClient.signAndBroadcastTx(fromWallet, doc);
        // Verify the transaction was successfully broadcasted and made it into a block
        const broadcasted = LumUtils.broadcastTxCommitSuccess(broadcastResult);

        console.log(`Broadcast success: ${broadcasted}`);

        return {
            hash: broadcastResult.hash,
            error: !broadcasted
                ? broadcastResult.deliverTx && broadcastResult.deliverTx.log
                    ? broadcastResult.deliverTx.log
                    : broadcastResult.checkTx.log
                : null,
        };
    };

    static getValidators = async (client: LumClient) => {
        const { validators } = client.queryClient.staking;

        try {
            const [bondedValidators, unbondedValidators] = await Promise.all([
                validators('BOND_STATUS_BONDED'),
                validators('BOND_STATUS_UNBONDED'),
            ]);

            return { bonded: bondedValidators.validators, unbonded: unbondedValidators.validators };
        } catch (e) {
            console.log(e);
        }
    };

    getValidatorsInfos = async (address: string) => {
        if (!this.lumClient) {
            return null;
        }

        const validators = await WalletClient.getValidators(this.lumClient);

        const [delegation, unbonding] = await Promise.all([
            this.lumClient.queryClient.staking.delegatorDelegations(address),
            this.lumClient.queryClient.staking.delegatorUnbondingDelegations(address),
        ]);

        const delegations = delegation.delegationResponses;
        const unbondings = unbonding.unbondingResponses;

        let unbondedTokens = 0;
        let stakedCoins = 0;

        for (const delegation of delegations) {
            if (delegation.balance) {
                stakedCoins += Number(LumUtils.convertUnit(delegation.balance, LumConstants.LumDenom));
            }
        }

        for (const unbonding of unbondings) {
            for (const entry of unbonding.entries) {
                unbondedTokens += Number(
                    LumUtils.convertUnit(
                        { amount: entry.balance, denom: LumConstants.MicroLumDenom },
                        LumConstants.LumDenom,
                    ),
                );
            }
        }

        return {
            bonded: validators?.bonded || [],
            unbonded: validators?.unbonded || [],
            delegations,
            unbondings,
            stakedCoins,
            unbondedTokens,
        };
    };
}

export default new WalletClient();<|MERGE_RESOLUTION|>--- conflicted
+++ resolved
@@ -169,11 +169,7 @@
                         }
                     }
                 })
-<<<<<<< HEAD
                 .catch((e) => console.error(e));
-=======
-                .catch((e) => console.log(e));
->>>>>>> 3cf7c3eb
 
             const transactions = await this.lumClient.searchTx([
                 LumUtils.searchTxByTags([{ key: 'transfer.recipient', value: address }]),
