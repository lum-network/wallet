--- conflicted
+++ resolved
@@ -42,6 +42,7 @@
                 "generic": "An error occured when minting faucet",
                 "address": "Mint faucet error\nUnknown address"
             },
+            "ledger": "Unable to connect to your wallet, check your Ledger connection",
             "client": "Unable to connect the lum client with the blockchain, try again later",
             "generic": "An unknown error has occured, please try again later"
         }
@@ -84,14 +85,21 @@
             },
             "importMnemonic": "Access by Mnemonic",
             "importKeystore": "Access by Keystore",
-<<<<<<< HEAD
-            "importPrivateKey": "Access by Private Key"
+            "importPrivateKey": "Access by Private Key",
+            "privateKey": {
+                "placeholder": "Enter your private key"
+            }
         },
         "extensionModal": {
             "title": "Access by an extension",
-            "description": "Keplr is a chrome extension to allow you to handle a wallet on multiple chain on the Cosmos environment  including the Lum Network",
+            "description": "Keplr is a chrome extension to allow you to handle a wallet on multiple chain on the Cosmos environment including the Lum Network",
             "info": "RECOMMENDED",
-            "note": "You have to install Keplr extension first"
+            "types": {
+                "keplr": {
+                    "title": "Keplr extension",
+                    "notInstalled": "You have to install Keplr extension first"
+                }
+            }
         },
         "extensionModalLoading": {
             "title": "Waiting for {{extension}}",
@@ -110,19 +118,6 @@
         "hardwareModalLoading": {
             "title": "Waiting for your Ledger",
             "description": "Connecting to your Ledger\nTurn on your Ledger, unlock it and open the {{app}} App"
-=======
-            "importPrivateKey": "Access by Private Key",
-            "privateKey": {
-                "placeholder": "Enter your private key"
-            }
-        },
-        "extensionModal": {
-            "types": {
-                "keplr": {
-                    "title": "Keplr extension",
-                    "notInstalled": "You have to install Keplr extension first"
-                }
-            }
         },
         "keystoreFileSave": {
             "title": "Save My Keystore File",
@@ -139,7 +134,6 @@
                 "description": "Secure it like the millions of dollars\nit may one day be worth."
             },
             "download": "Download"
->>>>>>> 47633245
         }
     },
     "createWallet": {
