{
    "common": {
        "continue": "Continue",
        "address": "Address",
        "send": "Send",
        "required": "Required",
        "lengthError": "Please enter at least {{ count }} characters",
        "testnetBanner": "⚠️ You are connected to the Testnet ⚠️",
        "cancel": "Cancel",
        "close": "Close",
        "copy": "Copy",
        "print": "Print",
        "qr": "QR Code",
        "values": "Values",
        "copyAddress": "Address copied to clipboard!",
        "refreshBalance": "Refresh balance",
        "mintFaucet": "Mint faucet",
        "success": "Success",
        "failure": "Failure",
        "retry": "Retry"
    },
    "navbar": {
        "dashboard": "Dashboard",
        "transactions": "Operations",
        "staking": "Staking",
        "message": "Messages",
        "logout": "Logout"
    },
    "wallet": {
        "success": {
            "faucet": "Successfully minted faucet"
        },
        "errors": {
            "keplr": {
                "notInstalled": "Please install keplr extension",
                "notLatest": "Please use an up to date version of the Keplr extension",
                "network": "Failed to connect to the network",
                "networkAdd": "Failed to add network to Keplr",
                "wallet": "Failed to connect to Keplr wallet"
            },
            "faucet": {
                "generic": "Faucet not available",
                "address": "Mint faucet error\nUnknown address"
            },
            "ledger": "Unable to connect to your wallet, check your Ledger connection",
            "client": "Unable to connect the lum client with the blockchain, try again later",
            "generic": "An unknown error has occured, please try again later"
        }
    },
    "logout": {
        "title": "Are you sure you want\nto log out ?",
        "logoutBtn": "Log out",
        "keplrKeystoreChange": "Keplr Key store/account has changed, you have been logged out"
    },
    "dashboard": {
        "latestTx": "Latest Transactions",
        "currentBalance": "Current balance",
        "followTwitter": "Follow us on Twitter",
        "noTx": "No transactions yet"
    },
    "welcome": {
        "title": "Access My Wallet",
        "extension": {
            "title": "Extension",
            "description": "Keplr interchain wallet"
        },
        "hardware": {
            "title": "Hardware",
            "description": "Ledger Wallet"
        },
        "software": {
            "title": "Software",
            "description": "Keystore file, Private key, Mnemonic phrase"
        },
        "createWallet": "Create a Wallet",
        "softwareModal": {
            "title": "About your Wallet",
            "description": "Acquire a hardware wallet for the highest security when accessing your crypto.",
            "notRecommended": "EXPERIENCED USERS",
            "notRecommendedDescription": "This is not a recommended way to access your wallet.\nDue to the sensitivity of the information involved, these options should only be used in offline settings by experienced users.",
            "types": {
                "mnemonic": "Mnemonic phrase",
                "keystore": "Keystore File",
                "privateKey": "Private Key"
            },
            "importMnemonic": "Access by Mnemonic",
            "importKeystore": "Access by Keystore",
            "importPrivateKey": "Access by Private Key",
            "privateKey": {
                "placeholder": "Enter your private key"
            }
        },
        "extensionModal": {
            "title": "Access by an extension",
            "description": "Keplr is a chrome extension to allow you to handle a wallet on multiple chain on the Cosmos environment including the Lum Network",
            "info": "RECOMMENDED",
            "types": {
                "keplr": {
                    "title": "Keplr extension",
                    "notInstalled": "You have to <u>install</u> Keplr extension first"
                }
            }
        },
        "extensionModalLoading": {
            "title": "Waiting for {{extension}}",
            "description": "Processing in the {{extension}} extension"
        },
        "hardwareModal": {
            "title": "Access by hardware",
            "description": "Choose the application you want to launch on your Ledger dongle",
            "note": "Only Ledger dongles are compatible right now",
            "types": {
                "cosmos": "Cosmos app",
                "lum": "Lum app"
            },
            "howTo": "How to install {{app}}"
        },
        "hardwareModalLoading": {
            "title": "Waiting for your Ledger",
            "description": "Connecting to your Ledger\nTurn on your Ledger, unlock it and open the {{app}} App"
        },
        "keystoreFileSave": {
            "title": "Save My Keystore File",
            "lose": {
                "title": "Don't Lose It",
                "description": "Be careful, it can not be recovered\nif you lose it"
            },
            "share": {
                "title": "Don't Share It",
                "description": "Your funds will be stolen if you use this file on a malicious phishing site."
            },
            "backup": {
                "title": "Make a Backup",
                "description": "Secure it like the millions of dollars\nit may one day be worth."
            },
            "download": "Download"
        }
    },
    "createWallet": {
        "title": "Get a new Wallet",
        "alreadyHave": "Already have a Wallet?",
        "accessWallet": "Access my Wallet",
        "keystoreTab": "Keystore File",
        "mnemonicTab": "Mnemonic Phrase",
        "doNotForget": "DO NOT FORGET",
        "mnemonic": {
            "title": "Your mnemonic phrase",
            "values": "Values",
            "random": "Random",
            "button": "I wrote down my mnemonic phrase",
            "warningDescription": " to save your mnemonic phrase.\nYou will need this to access your wallet"
        },
        "keystore": {
            "title": "Your Password",
            "pwdStrength": "Password strength: ",
            "button": "Continue",
            "warningDescription1": " to save your password.\nYou will need this",
            "pwdPlusKeystore": " Password + Keystore ",
            "warningDescription2": "file to access your wallet."
        }
    },
    "transactions": {
        "table": {
            "to": "To",
            "from": "From",
            "amount": "Amount",
            "time": "Time"
        },
        "types": {
            "send": "Send",
            "receive": "Receive",
            "delegate": "Delegate",
            "undelegate": "Undelegate",
            "claimBeam": "Claim Beam",
            "updateBeam": "Update Beam",
            "multiSend": "Multi Send",
            "createValidator": "Create Validator",
            "editValidator": "Edit Validator",
            "getReward": "Get Reward",
            "openBeam": "Open Beam"
        }
    },
    "operations": {
        "types": {
            "send": {
                "name": "Send",
                "description": "Send LUM directly to another wallet address"
            },
            "delegate": {
                "name": "Delegate",
                "description": "Delegate LUM to a network validator address"
            },
            "undelegate": {
                "name": "Undelegate",
                "description": "Undelegate LUM from a network validator address"
            },
            "getRewards": {
                "name": "Get Rewards",
                "description": "Get LUM rewards from a network validator you delegated to"
            },
            "redelegate": {
                "name": "Redelegate",
                "description": "Redelegate LUM from one network validator to another"
            }
        },
        "confirmation": "Confirmation",
        "modify": "Modify",
        "inputs": {
            "amount": {
                "label": "Amount"
            },
            "recipient": {
                "label": "To Address"
            },
            "validator": {
                "label": "Validator address"
            },
            "validatorSrc": {
                "label": "Source validator address"
            },
            "validatorDest": {
                "label": "Destination validator address"
            },
            "memo": {
                "label": "Memo",
                "placeholder": "Memo (optional)"
            }
        },
        "defaultMemo": {
            "delegate": "Delegated",
            "undelegate": "Undelegated",
            "redelegate": "Redelegate",
            "getReward": "Get Reward"
        },
        "errors": {
            "address": "Wrong address format"
        }
    },
    "staking": {
        "stakedCoins": "Staked Coins",
<<<<<<< HEAD
        "unbondedTokens": "Unbonding Tokens",
        "vestedTokens": "Vesting tokens",
=======
        "unbondedTokens": "Unbonded Tokens",
        "vestedTokens": "Vested tokens",
>>>>>>> 6c672c78
        "rewards": "Rewards",
        "myValidators": {
            "title": "My validators",
            "empty": "No delegations yet"
        },
        "availableValidators": {
            "title": "Available validators",
            "empty": "No available validators yet",
            "emptySearch": "No available validator found with \"{{searchText}}\""
        },
        "tableLabels": {
            "rank": "Rank",
            "uptime": "Uptime",
            "validator": "Validator",
            "status": "Status",
            "votingPower": "Voting Power",
            "commission": "Commission",
            "stakedCoins": "Staked Coins",
            "rewards": "Rewards"
        },
        "status": ["Unspecified", "Unbonded", "Unbonding", "Bonded"],
        "claim": "Claim",
<<<<<<< HEAD
        "timeRemaining": "{{ date }} remaining",
        "includingVesting": ["Including ", " vesting"]
=======
        "timeRemaining": "{{ date }} remaining"
>>>>>>> 6c672c78
    },
    "messages": {
        "sign": {
            "title": "Sign Message",
            "description": "Enter a message you want to sign using your wallet. If you share the resulting payload, the receiver will be able to verify that your wallet address signed this message.",
            "disabled": "SIGN MESSAGE IS DISABLED FOR EXTENSION WALLETS FOR NOW",
            "inputLabel": "Message",
            "button": "Sign"
        },
        "confirmationModal": {
            "title": "Confirmation",
            "addressLabel": "Signing Address",
            "messageLabel": "Message",
            "messageInHexLabel": "Message in hex",
            "button": "Confirm Signing"
        },
        "signatureModal": {
            "title": "Signature",
            "copyPayload": "Copy this payload to share it so anyone can verify its integrity"
        },
        "verify": {
            "title": "Verify Message",
            "inputLabel": "Signature",
            "button": "Verify",
            "resultText": "{{address}} {{did}} sign the message: {{message}}"
        },
        "clear": "Clear",
        "clearAll": "Clear All",
        "messageCopied": "Message payload copied!",
        "invalidMessage": "Invalid message payload"
    }
}<|MERGE_RESOLUTION|>--- conflicted
+++ resolved
@@ -238,13 +238,8 @@
     },
     "staking": {
         "stakedCoins": "Staked Coins",
-<<<<<<< HEAD
         "unbondedTokens": "Unbonding Tokens",
-        "vestedTokens": "Vesting tokens",
-=======
-        "unbondedTokens": "Unbonded Tokens",
-        "vestedTokens": "Vested tokens",
->>>>>>> 6c672c78
+        "vestedTokens": "Vesting Tokens",
         "rewards": "Rewards",
         "myValidators": {
             "title": "My validators",
@@ -267,12 +262,8 @@
         },
         "status": ["Unspecified", "Unbonded", "Unbonding", "Bonded"],
         "claim": "Claim",
-<<<<<<< HEAD
         "timeRemaining": "{{ date }} remaining",
         "includingVesting": ["Including ", " vesting"]
-=======
-        "timeRemaining": "{{ date }} remaining"
->>>>>>> 6c672c78
     },
     "messages": {
         "sign": {
