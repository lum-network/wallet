{
    "common": {
        "continue": "Continue",
        "address": "Address",
        "send": "Send",
        "required": "Required",
        "lengthError": "Please enter at least {{ count }} characters",
        "testnetBanner": "⚠️ You are connected to the Testnet ⚠️",
        "cancel": "Cancel",
        "close": "Close",
        "copy": "Copy",
        "print": "Print",
        "qr": "QR Code",
        "values": "Values",
        "copyAddress": "Address copied to clipboard!",
        "refreshBalance": "Refresh balance",
        "mintFaucet": "Mint faucet",
        "success": "Success",
        "failure": "Failure",
        "retry": "Retry",
        "advanced": "Advanced",
        "advancedTooltip": "Be careful when using advanced options",
        "reset": "Reset",
        "total": "Total"
    },
    "navbar": {
        "dashboard": "Dashboard",
        "transactions": "Operations",
        "staking": "Staking",
        "message": "Messages",
        "governance": "Governance",
        "logout": "Logout"
    },
    "wallet": {
        "success": {
            "faucet": "Successfully minted faucet"
        },
        "errors": {
            "keplr": {
                "notInstalled": "Please install keplr extension",
                "notLatest": "Please use an up to date version of the Keplr extension",
                "network": "Failed to connect to the network",
                "networkAdd": "Failed to add network to Keplr",
                "wallet": "Failed to connect to Keplr wallet"
            },
            "faucet": {
                "generic": "Faucet not available",
                "address": "Mint faucet error\nUnknown address"
            },
            "ledger": "Unable to connect to your wallet, check your Ledger connection",
            "client": "Unable to connect the lum client with the blockchain, try again later",
            "generic": "An unknown error has occured, please try again later"
        }
    },
    "logout": {
        "title": "Are you sure you want\nto log out ?",
        "logoutBtn": "Log out",
        "keplrKeystoreChange": "Keplr Key store/account has changed, you have been logged out"
    },
    "dashboard": {
        "latestTx": "Latest Transactions",
        "currentBalance": "Current balance",
        "followTwitter": "Follow us on Twitter",
        "noTx": "No transactions yet"
    },
    "welcome": {
        "title": "Access My Wallet",
        "extension": {
            "title": "Extension",
            "description": "Keplr interchain wallet"
        },
        "hardware": {
            "title": "Hardware",
            "description": "Ledger Wallet"
        },
        "software": {
            "title": "Software",
            "description": "Keystore file, Private key, Mnemonic phrase"
        },
        "createWallet": "Create a Wallet",
        "softwareModal": {
            "title": "About your Wallet",
            "description": "Acquire a hardware wallet for the highest security when accessing your crypto.",
            "notRecommended": "EXPERIENCED USERS",
            "notRecommendedDescription": "This is not a recommended way to access your wallet.\nDue to the sensitivity of the information involved, these options should only be used in offline settings by experienced users.",
            "types": {
                "mnemonic": "Mnemonic phrase",
                "keystore": "Keystore File",
                "privateKey": "Private Key"
            },
            "importMnemonic": "Access by Mnemonic",
            "importKeystore": "Access by Keystore",
            "importPrivateKey": "Access by Private Key",
            "privateKey": {
                "placeholder": "Enter your private key"
            }
        },
        "extensionModal": {
            "title": "Access by an extension",
            "description": "Keplr is a chrome extension to allow you to handle a wallet on multiple chain on the Cosmos environment including the Lum Network",
            "info": "RECOMMENDED",
            "types": {
                "keplr": {
                    "title": "Keplr extension",
                    "notInstalled": "You have to <u>install</u> Keplr extension first",
                    "advanced": {
                        "title": "Coin Type",
                        "description": "You will need to remove the current network from Keplr first (if already added) to apply the changes, you can <a target='_blank' rel='noreferrer' href='https://medium.com/lum-network/tutorial-keplr-custom-derivation-path-46fd1f337889'>follow this tutorial</a> for detailed steps"
                    }
                }
            }
        },
        "extensionModalLoading": {
            "title": "Waiting for {{extension}}",
            "description": "Processing in the {{extension}} extension"
        },
        "hardwareModal": {
            "title": "Access by hardware",
            "description": "Choose the application you want to launch on your Ledger dongle",
            "note": "Only Ledger dongles are compatible right now",
            "types": {
                "cosmos": "Cosmos app",
                "lum": "Lum app"
            },
            "advanced": {
                "title": "HD Derivation Path",
                "description": "Make sure to have an account on your Ledger with the corresponding derivation path"
            },
            "howTo": "How to install {{app}}"
        },
        "hardwareModalLoading": {
            "title": "Waiting for your Ledger",
            "description": "Connecting to your Ledger\nTurn on your Ledger, unlock it and open the {{app}} App"
        },
        "keystoreFileSave": {
            "title": "Save My Keystore File",
            "lose": {
                "title": "Don't Lose It",
                "description": "Be careful, it can not be recovered\nif you lose it"
            },
            "share": {
                "title": "Don't Share It",
                "description": "Your funds will be stolen if you use this file on a malicious phishing site."
            },
            "backup": {
                "title": "Make a Backup",
                "description": "Secure it like the millions of dollars\nit may one day be worth."
            },
            "download": "Download"
        }
    },
    "createWallet": {
        "title": "Get a new Wallet",
        "alreadyHave": "Already have a Wallet?",
        "accessWallet": "Access my Wallet",
        "keystoreTab": "Keystore File",
        "mnemonicTab": "Mnemonic Phrase",
        "doNotForget": "DO NOT FORGET",
        "mnemonic": {
            "title": "Your mnemonic phrase",
            "values": "Values",
            "random": "Random",
            "button": "I wrote down my mnemonic phrase",
            "warningDescription": " to save your mnemonic phrase.\nYou will need this to access your wallet"
        },
        "keystore": {
            "title": "Your Password",
            "pwdStrength": "Password strength: ",
            "button": "Continue",
            "warningDescription1": " to save your password.\nYou will need this",
            "pwdPlusKeystore": " Password + Keystore ",
            "warningDescription2": "file to access your wallet."
        }
    },
    "transactions": {
        "table": {
            "to": "To",
            "from": "From",
            "amount": "Amount",
            "time": "Time"
        },
        "types": {
            "send": "Send",
            "receive": "Receive",
            "delegate": "Delegate",
            "undelegate": "Undelegate",
            "claimBeam": "Claim Beam",
            "updateBeam": "Update Beam",
            "multiSend": "Multi Send",
            "createValidator": "Create Validator",
            "editValidator": "Edit Validator",
            "getReward": "Get Reward",
            "openBeam": "Open Beam",
            "vote": "Vote"
        }
    },
    "operations": {
        "types": {
            "send": {
                "name": "Send",
                "description": "Send LUM directly to another wallet address"
            },
            "delegate": {
                "name": "Delegate",
                "description": "Delegate LUM to a network validator address"
            },
            "undelegate": {
                "name": "Undelegate",
                "description": "Undelegate LUM from a network validator address"
            },
            "getRewards": {
                "name": "Get Rewards",
                "description": "Get LUM rewards from a network validator you delegated to"
            },
            "redelegate": {
                "name": "Redelegate",
                "description": "Redelegate LUM from one network validator to another"
            },
            "getAllRewards": {
                "name": "Get All Rewards"
            },
            "vote": {
                "name": "Vote",
                "description": "Vote on a governance proposal"
            }
        },
        "confirmation": "Confirmation",
        "modify": "Modify",
        "inputs": {
            "amount": {
                "label": "Amount"
            },
            "recipient": {
                "label": "To Address"
            },
            "validator": {
                "label": "Validator address"
            },
            "validatorSrc": {
                "label": "Source validator address"
            },
            "validatorDest": {
                "label": "Destination validator address"
            },
            "memo": {
                "label": "Note",
                "placeholder": "Note (optional)"
            },
            "rewards": {
                "label": "Rewards amount"
            },
            "proposalId": {
                "label": "Proposal ID"
            },
            "vote": {
                "label": "Vote",
                "values": {
                    "yes": "Yes",
                    "no": "No",
                    "abstain": "Abstain",
                    "noWithVeto": "No With Veto",
                    "placeholder": "--"
                }
            }
        },
        "defaultMemo": {
            "delegate": "Delegated",
            "undelegate": "Undelegated",
            "redelegate": "Redelegate",
            "getReward": "Get Reward",
            "getAllRewards": "Get All Rewards"
        },
        "errors": {
            "address": "Wrong address format"
        }
    },
    "staking": {
        "stakedCoins": "Staked Coins",
        "unbondedTokens": "Unbonding Tokens",
        "vestedTokens": "Vesting Tokens",
        "rewards": "Rewards",
        "myValidators": {
            "title": "My validators",
            "empty": "No delegations yet"
        },
        "availableValidators": {
            "title": "Available validators",
            "empty": "No available validators yet",
            "emptySearch": "No available validator found with \"{{searchText}}\""
        },
        "tableLabels": {
            "rank": "Rank",
            "uptime": "Uptime",
            "validator": "Validator",
            "status": "Status",
            "votingPower": "Voting Power",
            "commission": "Commission",
            "stakedCoins": "Staked Coins",
            "rewards": "Rewards"
        },
        "status": ["Unspecified", "Unbonded", "Unbonding", "Bonded"],
        "claim": "Claim",
        "timeRemaining": "{{ time }} remaining",
        "includingVesting": ["Including ", " vesting"],
        "topValidatorModal": {
            "title": "Warning: This validator already has more than 8% of the voting power, you should chose another validator in order to help decentralization and better secure the network.",
            "go": "Delegate anyway"
        },
        "warning": {
            "title": "Staking will lock your funds for 21+ days",
            "description": "You will need to undelegate in order for your staked assets to be liquid again. This process will take 21 days to complete."
        }
    },
    "messages": {
        "sign": {
            "title": "Sign Message",
            "description": "Enter a message you want to sign using your wallet. If you share the resulting payload, the receiver will be able to verify that your wallet address signed this message.",
            "disabled": "SIGN MESSAGE IS DISABLED FOR EXTENSION WALLETS FOR NOW",
            "inputLabel": "Message",
            "button": "Sign"
        },
        "confirmationModal": {
            "title": "Confirmation",
            "addressLabel": "Signing Address",
            "messageLabel": "Message",
            "messageInHexLabel": "Message in hex",
            "button": "Confirm Signing"
        },
        "signatureModal": {
            "title": "Signature",
            "copyPayload": "Copy this payload to share it so anyone can verify its integrity"
        },
        "verify": {
            "title": "Verify Message",
            "inputLabel": "Signature",
            "button": "Verify",
            "resultText": "{{address}} {{did}} sign the message: {{message}}"
        },
        "clear": "Clear",
        "clearAll": "Clear All",
        "messageCopied": "Message payload copied!",
        "invalidMessage": "Invalid message payload"
    },
    "airdrop": {
        "title": "Airdrop Lum to claim",
        "actionsToClaim": {
            "delegate": "Stake Lum",
            "vote": "Vote on a proposal"
        },
<<<<<<< HEAD
        "moreInformations": "More informations"
    },
    "governance": {
        "statusBadge": {
            "rejected": "Rejected",
            "passed": "Passed",
            "voting": "Voting Period",
            "deposit": "Deposit Period"
        },
        "votes": {
            "yes": "Yes",
            "no": "No",
            "noWithVeto": "No with veto",
            "abstain": "Abstain"
        },
        "mostVotedOn": "Most voted on",
        "noVoteYet": "No vote yet",
        "submitTime": "Submit time",
        "depositEnd": "Deposit end",
        "votingStart": "Voting start",
        "votingEnd": "Voting end",
        "voteButtonStates": {
            "notStarted": "Vote not started",
            "ended": "Vote Ended",
            "active": "Vote",
            "disabled": "Vote Disabled"
        },
        "confirmingVote": "Are you sure of your vote on proposal {{ proposal }} ?"
=======
        "moreInformations": "More information"
>>>>>>> a5c77e14
    }
}<|MERGE_RESOLUTION|>--- conflicted
+++ resolved
@@ -347,8 +347,7 @@
             "delegate": "Stake Lum",
             "vote": "Vote on a proposal"
         },
-<<<<<<< HEAD
-        "moreInformations": "More informations"
+        "moreInformations": "More information"
     },
     "governance": {
         "statusBadge": {
@@ -376,8 +375,5 @@
             "disabled": "Vote Disabled"
         },
         "confirmingVote": "Are you sure of your vote on proposal {{ proposal }} ?"
-=======
-        "moreInformations": "More information"
->>>>>>> a5c77e14
     }
 }