--- conflicted
+++ resolved
@@ -1,13 +1,9 @@
 import axios from 'axios';
 import { createModel } from '@rematch/core';
-<<<<<<< HEAD
 import { Window as KeplrWindow } from '@keplr-wallet/types';
 import { LumUtils, LumWalletFactory, LumWallet, LumConstants } from '@lum-network/sdk-javascript';
 
-import { RootModel, Transaction } from '../../models';
-=======
 import { Rewards, RootModel, Transaction } from '../../models';
->>>>>>> 737adc5e
 import { showErrorToast, showSuccessToast, WalletClient } from 'utils';
 
 interface SendPayload {
@@ -107,7 +103,13 @@
                 dispatch.wallet.setWalletData({ rewards });
             }
         },
-<<<<<<< HEAD
+        async reloadWalletInfos(address: string) {
+            await Promise.all([
+                dispatch.wallet.getWalletBalance(address),
+                dispatch.wallet.getTransactions(address),
+                dispatch.wallet.getRewards(address),
+            ]);
+        },
         async signInWithKeplrAsync() {
             const keplrWindow = window as KeplrWindow;
             if (!keplrWindow.getOfflineSigner || !keplrWindow.keplr) {
@@ -192,7 +194,7 @@
                     LumWalletFactory.fromOfflineSigner(offlineSigner)
                         .then((wallet) => {
                             dispatch.wallet.signIn(wallet);
-                            dispatch.wallet.getWalletInfos(wallet.getAddress());
+                            dispatch.wallet.reloadWalletInfos(wallet.getAddress());
                         })
                         .catch((e) => showErrorToast(e.message));
                 } catch {
@@ -200,14 +202,6 @@
                     return;
                 }
             }
-=======
-        async reloadWalletInfos(address: string) {
-            await Promise.all([
-                dispatch.wallet.getWalletBalance(address),
-                dispatch.wallet.getTransactions(address),
-                dispatch.wallet.getRewards(address),
-            ]);
->>>>>>> 737adc5e
         },
         signInWithMnemonicAsync(payload: string) {
             LumWalletFactory.fromMnemonic(payload)
