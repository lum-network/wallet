--- conflicted
+++ resolved
@@ -3,18 +3,14 @@
 import { Window as KeplrWindow } from '@keplr-wallet/types';
 import { LumUtils, LumWalletFactory, LumWallet, LumConstants } from '@lum-network/sdk-javascript';
 
-<<<<<<< HEAD
 import TransportWebUsb from '@ledgerhq/hw-transport-webusb';
 
-import { HardwareMethod, Rewards, RootModel, Transaction, Wallet } from '../../models';
-=======
->>>>>>> 47633245
 import { showErrorToast, showSuccessToast, WalletClient } from 'utils';
 
 import i18n from 'locales';
 import { LUM_WALLET } from 'constant';
 
-import { Rewards, RootModel, Transaction, Wallet } from '../../models';
+import { HardwareMethod, Rewards, RootModel, Transaction, Wallet } from '../../models';
 
 interface SendPayload {
     to: string;
@@ -181,15 +177,9 @@
                         },
                         beta: chainId.includes('testnet'),
                     });
-<<<<<<< HEAD
-                } catch (e) {
-                    showErrorToast('Failed to add network to Keplr');
-                    throw e;
-=======
                 } catch {
                     showErrorToast(i18n.t('wallet.errors.keplr.networkAdd'));
                     return;
->>>>>>> 47633245
                 }
 
                 try {
@@ -202,8 +192,7 @@
                     }
                     return;
                 } catch (e) {
-<<<<<<< HEAD
-                    showErrorToast('Failed to connect to Keplr wallet');
+                    showErrorToast(i18n.t('wallet.errors.keplr.wallet'));
                     throw e;
                 }
             }
@@ -231,16 +220,12 @@
                 clearTimeout(to);
 
                 if (wallet) {
-                    //await wallet.useAccount(`44'/118'/0'/0/0`, LumConstants.LumBech32PrefixAccAddr);
                     dispatch.wallet.signIn(wallet);
                     dispatch.wallet.reloadWalletInfos(wallet.getAddress());
-=======
-                    showErrorToast(i18n.t('wallet.errors.keplr.wallet'));
->>>>>>> 47633245
                     return;
                 } else {
-                    showErrorToast('Unable to connect to your wallet, check your Ledger connection');
-                    throw new Error('Wallet importation Error');
+                    showErrorToast(i18n.t('wallet.errors.ledger'));
+                    throw new Error('Ledger wallet importation');
                 }
             } catch (e) {
                 throw e;
