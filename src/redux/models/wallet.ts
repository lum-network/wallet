import axios from 'axios';
import { createModel } from '@rematch/core';
import { Window as KeplrWindow } from '@keplr-wallet/types';
import { LumUtils, LumWalletFactory, LumWallet, LumConstants } from '@lum-network/sdk-javascript';
import { VoteOption } from '@lum-network/sdk-javascript/build/codec/cosmos/gov/v1beta1/gov';

import TransportWebUsb from '@ledgerhq/hw-transport-webusb';
import { DeviceModelId } from '@ledgerhq/devices';

import { LUM_COINGECKO_ID } from 'constant';
<<<<<<< HEAD
import i18n from 'locales';
import { getRpcFromNode, getWalletLink, GuardaUtils, showErrorToast, showSuccessToast, WalletClient } from 'utils';
=======

import { Airdrop, HardwareMethod, Proposal, Rewards, RootModel, Transaction, Vestings, Wallet } from '../../models';
import { VoteOption } from '@lum-network/sdk-javascript/build/codec/cosmos/gov/v1beta1/gov';
>>>>>>> 244f045d
import { LOGOUT } from 'redux/constants';

import { Airdrop, HardwareMethod, Proposal, Rewards, RootModel, Transaction, Vestings, Wallet } from '../../models';

interface SendPayload {
    to: string;
    from: Wallet;
    amount: string;
    memo: string;
}

interface DelegatePayload {
    validatorAddress: string;
    from: Wallet;
    amount: string;
    memo: string;
}

interface GetRewardPayload {
    validatorAddress: string;
    from: Wallet;
    memo: string;
}

interface GetAllRewardsPayload {
    validatorsAddresses: string[];
    from: Wallet;
    memo: string;
}

interface RedelegatePayload {
    from: Wallet;
    memo: string;
    validatorSrcAddress: string;
    validatorDestAddress: string;
    amount: string;
}

interface SetWithdrawAddressPayload {
    from: Wallet;
    withdrawAddress: string;
    memo: string;
}

interface SignInKeystorePayload {
    data: LumUtils.KeyStore | string;
    password: string;
}

interface SetWalletDataPayload {
    transactions?: Transaction[];
    currentBalance?: {
        fiat: number;
        lum: number;
    };
    rewards?: Rewards;
    vestings?: Vestings;
    airdrop?: Airdrop;
}

interface VotePayload {
    voter: Wallet;
    proposal: Proposal;
    vote: VoteOption;
}

interface WalletState {
    currentWallet: Wallet | null;
    currentBalance: {
        fiat: number;
        lum: number;
    };
    transactions: Transaction[];
    rewards: Rewards;
    vestings: Vestings | null;
    airdrop: Airdrop | null;
    currentNode: string;
}

export const wallet = createModel<RootModel>()({
    name: 'wallet',
    state: {
        currentWallet: null,
        currentBalance: {
            fiat: 0,
            lum: 0,
        },
        transactions: [],
        rewards: {
            rewards: [],
            total: [],
        },
        vestings: null,
        airdrop: null,
        currentNode: process.env.REACT_APP_RPC_URL || '',
    } as WalletState,
    reducers: {
        signIn(state, wallet: LumWallet, props?: { isExtensionImport?: boolean; isNanoS?: boolean }) {
            return {
                ...state,
                currentWallet: {
                    useAccount: wallet.useAccount,
                    sign: wallet.sign,
                    signMessage: wallet.signMessage,
                    signTransaction: wallet.signTransaction,
                    signingMode: wallet.signingMode,
                    canChangeAccount: wallet.canChangeAccount,
                    getPublicKey: wallet.getPublicKey,
                    getAddress: wallet.getAddress,
                    ...props,
                },
            };
        },
        setWalletData(state, data: SetWalletDataPayload) {
            return {
                ...state,
                rewards: data.rewards || state.rewards,
                currentBalance: data.currentBalance || state.currentBalance,
                transactions: data.transactions || state.transactions,
                vestings: data.vestings || state.vestings,
                airdrop: data.airdrop || state.airdrop,
            };
        },
        setCurrentNode(state, node: string) {
            return {
                ...state,
                currentNode: node,
            };
        },
    },
    effects: (dispatch) => ({
        async getWalletBalance(address: string) {
            const result = await WalletClient.getWalletBalance(address);

            if (result) {
                const { currentBalance } = result;
                dispatch.wallet.setWalletData({ currentBalance });
            }
        },
        async getTransactions(address: string) {
            const transactions = await WalletClient.getTransactions(address);

            if (transactions) {
                dispatch.wallet.setWalletData({ transactions });
            }
        },
        async getRewards(address: string) {
            const rewards = await WalletClient.getRewards(address);

            if (rewards) {
                dispatch.wallet.setWalletData({ rewards });
            }
        },
        async getVestings(address: string) {
            const vestings = await WalletClient.getVestingsInfos(address);

            if (vestings) {
                dispatch.wallet.setWalletData({ vestings });
            }
        },
        async getAirdrop(address: string) {
            const airdrop = await WalletClient.getAirdropInfos(address);

            if (airdrop) {
                dispatch.wallet.setWalletData({ airdrop });
            }
        },
        async reloadWalletInfos(address: string) {
            await Promise.all([
                dispatch.wallet.getWalletBalance(address),
                dispatch.wallet.getTransactions(address),
                dispatch.wallet.getRewards(address),
                dispatch.wallet.getVestings(address),
                dispatch.wallet.getAirdrop(address),
                dispatch.staking.getValidatorsInfosAsync(address),
                dispatch.governance.getProposals(),
            ]);
        },
        async signInWithKeplrAsync(coinType: number) {
            const keplrWindow = window as KeplrWindow;
            if (!keplrWindow.getOfflineSigner || !keplrWindow.keplr) {
                showErrorToast(i18n.t('wallet.errors.keplr.notInstalled'));
            } else if (!keplrWindow.keplr.experimentalSuggestChain) {
                showErrorToast(i18n.t('wallet.errors.keplr.notLatest'));
            } else {
                const chainId = WalletClient.getChainId();

                if (!chainId) {
                    showErrorToast(i18n.t('wallet.errors.keplr.network'));
                    return;
                }

                const rpc = getRpcFromNode(WalletClient.getNode());

                try {
                    await keplrWindow.keplr.experimentalSuggestChain({
                        chainId: chainId,
                        chainName: chainId.includes('testnet') ? 'Lum Network [Test]' : 'Lum Network',
                        rpc,
                        rest: rpc.replace('rpc', 'rest'),
                        stakeCurrency: {
                            coinDenom: LumConstants.LumDenom,
                            coinMinimalDenom: LumConstants.MicroLumDenom,
                            coinDecimals: LumConstants.LumExponent,
                            coinGeckoId: LUM_COINGECKO_ID,
                        },
                        walletUrlForStaking: getWalletLink(),
                        bip44: {
                            coinType,
                        },
                        bech32Config: {
                            bech32PrefixAccAddr: LumConstants.LumBech32PrefixAccAddr,
                            bech32PrefixAccPub: LumConstants.LumBech32PrefixAccPub,
                            bech32PrefixValAddr: LumConstants.LumBech32PrefixValAddr,
                            bech32PrefixValPub: LumConstants.LumBech32PrefixValPub,
                            bech32PrefixConsAddr: LumConstants.LumBech32PrefixConsAddr,
                            bech32PrefixConsPub: LumConstants.LumBech32PrefixConsPub,
                        },
                        currencies: [
                            {
                                coinDenom: LumConstants.LumDenom,
                                coinMinimalDenom: LumConstants.MicroLumDenom,
                                coinDecimals: LumConstants.LumExponent,
                                coinGeckoId: LUM_COINGECKO_ID,
                            },
                            {
                                coinDenom: 'dfr',
                                coinMinimalDenom: 'udfr',
                                coinDecimals: 6,
                            },
                        ],
                        // List of coin/tokens used as a fee token in this chain.
                        feeCurrencies: [
                            {
                                coinDenom: LumConstants.LumDenom,
                                coinMinimalDenom: LumConstants.MicroLumDenom,
                                coinDecimals: LumConstants.LumExponent,
                                coinGeckoId: LUM_COINGECKO_ID,
                                gasPriceStep: {
                                    low: 0.01,
                                    average: 0.025,
                                    high: 0.04,
                                },
                            },
                        ],
                        beta: chainId.includes('testnet'),
                    });
                } catch {
                    showErrorToast(i18n.t('wallet.errors.keplr.networkAdd'));
                    return;
                }

                try {
                    await keplrWindow.keplr.enable(chainId);
                    if (!keplrWindow.getOfflineSignerAuto) {
                        throw 'Cannot fetch offline signer';
                    }
                    const offlineSigner = await keplrWindow.getOfflineSignerAuto(chainId);
                    const wallet = await LumWalletFactory.fromOfflineSigner(offlineSigner);
                    if (wallet) {
                        dispatch.wallet.signIn(wallet, { isExtensionImport: true });
                        dispatch.wallet.reloadWalletInfos(wallet.getAddress());
                    }
                    return;
                } catch (e) {
                    showErrorToast(i18n.t('wallet.errors.keplr.wallet'));
                    throw e;
                }
            }
        },
        async signInWithLedgerAsync(payload: { app: string; customHdPath?: string }) {
            try {
                let wallet: null | LumWallet = null;
                let breakLoop = false;
                let userCancelled = false;
                let isNanoS = false;

                // 10 sec timeout to let the user unlock his hardware
                const to = setTimeout(() => (breakLoop = true), 10000);

                const HDPath =
                    payload.customHdPath ||
                    (payload.app === HardwareMethod.Cosmos ? `44'/118'/0'/0/0` : LumConstants.getLumHdPath());

                while (!wallet && !breakLoop) {
                    try {
                        const transport = await TransportWebUsb.create();
                        isNanoS = transport.deviceModel?.id === DeviceModelId.nanoS;

                        wallet = await LumWalletFactory.fromLedgerTransport(
                            transport,
                            HDPath,
                            LumConstants.LumBech32PrefixAccAddr,
                        );
                    } catch (e) {
                        if ((e as Error).name === 'TransportOpenUserCancelled') {
                            breakLoop = true;
                            userCancelled = true;
                        }
                    }
                }

                clearTimeout(to);

                if (wallet) {
                    dispatch.wallet.signIn(wallet, { isNanoS });
                    dispatch.wallet.reloadWalletInfos(wallet.getAddress());
                    return;
                } else {
                    if (!userCancelled) {
                        showErrorToast(i18n.t('wallet.errors.ledger'));
                    }
                    throw new Error('Ledger wallet importation');
                }
            } catch (e) {
                throw e;
            }
        },
        signInWithMnemonicAsync(payload: { mnemonic: string; customHdPath?: string }) {
            LumWalletFactory.fromMnemonic(payload.mnemonic)
                .then(async (wallet) => {
                    if (payload.customHdPath) {
                        await wallet.useAccount(payload.customHdPath, LumConstants.LumBech32PrefixAccAddr);
                    }
                    dispatch.wallet.signIn(wallet);
                    dispatch.wallet.reloadWalletInfos(wallet.getAddress());
                })
                .catch((e) => showErrorToast(e.message));
        },
        signInWithPrivateKeyAsync(payload: string) {
            LumWalletFactory.fromPrivateKey(LumUtils.keyFromHex(payload))
                .then((wallet) => {
                    dispatch.wallet.signIn(wallet);
                    dispatch.wallet.reloadWalletInfos(wallet.getAddress());
                })
                .catch((e) => showErrorToast(e.message));
        },
        signInWithKeystoreAsync(payload: SignInKeystorePayload) {
            const { data, password } = payload;

            LumWalletFactory.fromKeyStore(data, password)
                .then((wallet) => {
                    dispatch.wallet.signIn(wallet);
                    dispatch.wallet.reloadWalletInfos(wallet.getAddress());
                })
                .catch((e) => showErrorToast(e.message));
        },
        signInWithGuardaAsync(paylaod: { guardaBackup: string; password: string }) {
            const { guardaBackup, password } = paylaod;

            try {
                const cosmosPrivateKey = GuardaUtils.getCosmosPrivateKey(guardaBackup, password);

                LumWalletFactory.fromPrivateKey(cosmosPrivateKey)
                    .then((wallet) => {
                        dispatch.wallet.signIn(wallet);
                        dispatch.wallet.reloadWalletInfos(wallet.getAddress());
                    })
                    .catch((e) => showErrorToast(e.message));
            } catch (e) {
                showErrorToast((e as Error).message);
            }
        },
        async sendTx(payload: SendPayload) {
            const result = await WalletClient.sendTx(payload.from, payload.to, payload.amount, payload.memo);

            if (!result) {
                return null;
            }

            dispatch.wallet.reloadWalletInfos(payload.from.getAddress());
            return result;
        },
        async delegate(payload: DelegatePayload) {
            const result = await WalletClient.delegate(
                payload.from,
                payload.validatorAddress,
                payload.amount,
                payload.memo,
            );

            if (!result) {
                return null;
            }

            dispatch.wallet.reloadWalletInfos(payload.from.getAddress());
            return result;
        },
        async undelegate(payload: DelegatePayload) {
            const result = await WalletClient.undelegate(
                payload.from,
                payload.validatorAddress,
                payload.amount,
                payload.memo,
            );

            if (!result) {
                return null;
            }

            dispatch.wallet.reloadWalletInfos(payload.from.getAddress());
            return result;
        },
        async getReward(payload: GetRewardPayload) {
            const result = await WalletClient.getReward(payload.from, payload.validatorAddress, payload.memo);

            if (!result) {
                return null;
            }

            dispatch.wallet.reloadWalletInfos(payload.from.getAddress());
            return result;
        },
        async getAllRewards(payload: GetAllRewardsPayload) {
            const result = await WalletClient.getAllRewards(payload.from, payload.validatorsAddresses, payload.memo);

            if (!result) {
                return null;
            }

            dispatch.wallet.reloadWalletInfos(payload.from.getAddress());
            return result;
        },
        async redelegate(payload: RedelegatePayload) {
            const result = await WalletClient.redelegate(
                payload.from,
                payload.validatorSrcAddress,
                payload.validatorDestAddress,
                payload.amount,
                payload.memo,
            );
            if (!result) {
                return null;
            }

            dispatch.wallet.reloadWalletInfos(payload.from.getAddress());
            dispatch.staking.getValidatorsInfosAsync(payload.from.getAddress());
            return result;
        },
        async vote(payload: VotePayload) {
            const result = await WalletClient.vote(payload.voter, payload.proposal, payload.vote);

            if (!result) {
                return null;
            }

            dispatch.wallet.reloadWalletInfos(payload.voter.getAddress());
            return result;
        },
        async setWithdrawAddress(payload: SetWithdrawAddressPayload) {
            const result = await WalletClient.setWithdrawAddress(payload.from, payload.withdrawAddress, payload.memo);

            if (!result) {
                return null;
            }

            dispatch.wallet.reloadWalletInfos(payload.from.getAddress());
            return result;
        },
        async mintFaucet(address: string) {
            try {
                const res = await axios.get(`https://bridge.testnet.lum.network/faucet/${address}`);

                if (res.status === 200) {
                    showSuccessToast(i18n.t('wallet.success.faucet'));
                    dispatch.wallet.reloadWalletInfos(address);
                } else {
                    showErrorToast(i18n.t('wallet.errors.faucet.generic'));
                }
            } catch {
                showErrorToast(i18n.t('wallet.errors.faucet.generic'));
            }
        },
        async updateNode(node: string, state) {
            if (state.wallet.currentWallet) {
                dispatch({ type: LOGOUT });
            }

            await WalletClient.updateNode(node);
            await dispatch.wallet.setCurrentNode(node);
        },
    }),
});<|MERGE_RESOLUTION|>--- conflicted
+++ resolved
@@ -8,17 +8,11 @@
 import { DeviceModelId } from '@ledgerhq/devices';
 
 import { LUM_COINGECKO_ID } from 'constant';
-<<<<<<< HEAD
 import i18n from 'locales';
 import { getRpcFromNode, getWalletLink, GuardaUtils, showErrorToast, showSuccessToast, WalletClient } from 'utils';
-=======
 
 import { Airdrop, HardwareMethod, Proposal, Rewards, RootModel, Transaction, Vestings, Wallet } from '../../models';
-import { VoteOption } from '@lum-network/sdk-javascript/build/codec/cosmos/gov/v1beta1/gov';
->>>>>>> 244f045d
 import { LOGOUT } from 'redux/constants';
-
-import { Airdrop, HardwareMethod, Proposal, Rewards, RootModel, Transaction, Vestings, Wallet } from '../../models';
 
 interface SendPayload {
     to: string;
