import { RematchDispatch, RematchRootState, init } from '@rematch/core';
import loadingPlugin, { ExtraModelsFromLoading } from '@rematch/loading';

import { RootModel, reduxModels } from 'models';

type FullModel = ExtraModelsFromLoading<RootModel, { type: 'full' }>;

const store = init<RootModel, FullModel>({
    models: reduxModels,
    redux: {
        rootReducers: {
            LOGOUT: () => undefined,
        },
    },
<<<<<<< HEAD
    plugins: [loadingPlugin({ type: 'full' }), selectPlugin(), immerPlugin()],
=======
    plugins: [loadingPlugin()],
>>>>>>> 47633245
});

export type Store = typeof store;
export type RootDispatch = RematchDispatch<RootModel>;
export type RootState = RematchRootState<RootModel, FullModel>;

export default store;<|MERGE_RESOLUTION|>--- conflicted
+++ resolved
@@ -12,11 +12,7 @@
             LOGOUT: () => undefined,
         },
     },
-<<<<<<< HEAD
-    plugins: [loadingPlugin({ type: 'full' }), selectPlugin(), immerPlugin()],
-=======
-    plugins: [loadingPlugin()],
->>>>>>> 47633245
+    plugins: [loadingPlugin({ type: 'full' })],
 });
 
 export type Store = typeof store;
