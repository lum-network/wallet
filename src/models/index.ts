--- conflicted
+++ resolved
@@ -10,23 +10,17 @@
 export interface Amount {
     denom: string;
     amount: number;
-<<<<<<< HEAD
-    ticker: string;
-    memo: string;
-    date: Date;
-    [key: string]: string | number | Date;
-=======
 }
 
 export interface Transaction {
     hash: string;
     amount?: Amount;
     addresses: string[];
+    memo: string;
     time: string;
     code: number;
     success: boolean;
     [key: string]: string | number | Amount | undefined | string[] | boolean;
->>>>>>> 6f7e9765
 }
 
 export enum PasswordStrengthType {
