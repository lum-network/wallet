import assets from 'assets';
import React, { useEffect } from 'react';
import { useTranslation } from 'react-i18next';
import { useSelector } from 'react-redux';
import { NavLink } from 'react-router-dom';
import store, { RootState } from 'redux/store';
import { LOGOUT } from 'redux/constants';
import { Footer, Modal, Button } from 'components';

import './MainLayout.scss';
import { IS_TESTNET, KEPLR_DEFAULT_COIN_TYPE } from 'constant';
import { showInfoToast } from 'utils';
import { ProposalStatus } from '@lum-network/sdk-javascript/build/codec/cosmos/gov/v1beta1/gov';

const MainLayout: React.FC = ({ children }) => {
    const wallet = useSelector((state: RootState) => state.wallet.currentWallet);

<<<<<<< HEAD
const mapState = (state: RootState) => ({
    loading: state.loading.models.wallet.loading,
    wallet: state.wallet.currentWallet,
    proposals: state.governance.proposals,
});
=======
    const { t } = useTranslation();
>>>>>>> e8f25678

    const unload = (e: BeforeUnloadEvent) => {
        if (wallet) {
            e.preventDefault();

            return (e.returnValue = '');
        }
    };

    const keplrKeystoreChangeHandler = () => {
        if (wallet && wallet.isExtensionImport) {
            showInfoToast(t('logout.keplrKeystoreChange'));
            store.dispatch({ type: LOGOUT });
            store.dispatch.wallet.signInWithKeplrAsync(KEPLR_DEFAULT_COIN_TYPE);
        }
    };

    useEffect(() => {
        window.addEventListener('keplr_keystorechange', keplrKeystoreChangeHandler, false);
        window.addEventListener('beforeunload', unload);

        return () => {
            window.removeEventListener('keplr_keystorechange', keplrKeystoreChangeHandler, false);
            window.removeEventListener('beforeunload', unload);
        };
    }, [wallet]);

    const renderNavbar = (bottom?: boolean) => {
        if (!wallet) {
            return null;
        }

        const proposalInVotingPeriod =
            this.props.proposals.filter((proposal) => proposal.status === ProposalStatus.PROPOSAL_STATUS_VOTING_PERIOD)
                .length > 0;

        return (
            <div className="navbar-container position-fixed w-100">
                {!bottom && IS_TESTNET && (
                    <div className="warning-bar text-center py-2">{t('common.testnetBanner')}</div>
                )}
                <nav
                    className={`px-3 ps-lg-2 pe-lg-4 py-0 py-lg-3 justify-content-between justify-content-lg-between navbar navbar-expand-lg ${
                        bottom ? 'position-fixed w-100 bottom-navbar' : ''
                    }`}
                >
                    {!bottom && (
                        <ul className="navbar-nav navbar-spacer">
                            <li>
                                <div style={{ width: 24 }} />
                            </li>
                        </ul>
                    )}
                    {!bottom && (
                        <ul className="navbar-nav lum-logo">
                            <li>
                                <NavLink to="/home" className="navbar-item me-lg-5 ms-2 ms-lg-4 selected-navbar-item">
                                    <img src={assets.images.lumWallet} width="117" height="38" className="lum-logo" />
                                </NavLink>
                            </li>
                        </ul>
                    )}
                    <ul className="navbar-nav me-md-auto">
                        <li>
                            <NavLink
                                to="/home"
                                className="navbar-item d-flex flex-column flex-md-row align-items-center justify-content-center mx-md-4"
                                activeClassName="selected-navbar-item"
                            >
                                <img
                                    src={assets.images.navbarIcons.dashboard}
                                    width="20"
                                    height="20"
                                    className="me-md-2 nav-icon"
                                />
                                <span className="d-none d-sm-block">{t('navbar.dashboard')}</span>
                            </NavLink>
                        </li>
                        <li>
                            <NavLink
                                to="/operations"
                                className="navbar-item d-flex flex-column flex-md-row align-items-center justify-content-center mx-md-4"
                                activeClassName="selected-navbar-item"
                            >
                                <img
                                    src={assets.images.navbarIcons.operations}
                                    width="20"
                                    height="20"
                                    className="me-md-2 nav-icon"
                                />
                                <span className="d-none d-sm-block">{t('navbar.transactions')}</span>
                            </NavLink>
                        </li>
                        <li>
                            <NavLink
                                to="/staking"
                                className="navbar-item d-flex flex-column flex-md-row align-items-center justify-content-center mx-md-4"
                                activeClassName="selected-navbar-item"
                            >
                                <img
                                    src={assets.images.navbarIcons.staking}
                                    width="20"
                                    height="20"
                                    className="me-md-2 nav-icon"
                                />
                                <span className="d-none d-sm-block">{t('navbar.staking')}</span>
                            </NavLink>
                        </li>
                        <li>
                            <NavLink
                                to="/message"
                                className="navbar-item d-flex flex-column flex-md-row align-items-center justify-content-center mx-md-4"
                                activeClassName="selected-navbar-item"
                            >
                                <img
                                    src={assets.images.navbarIcons.messages}
                                    width="20"
                                    height="20"
                                    className="me-md-2 nav-icon"
                                />
                                <span className="d-none d-sm-block">{t('navbar.message')}</span>
                            </NavLink>
                        </li>
                        <li>
                            <NavLink
                                to="/governance"
                                className="navbar-item d-flex flex-column flex-md-row align-items-center justify-content-center mx-md-4 position-relative"
                                activeClassName="selected-navbar-item"
                            >
                                <div className="me-md-2 nav-icon position-relative">
                                    <img
                                        src={assets.images.navbarIcons.governance}
                                        width="20"
                                        height="20"
                                        className="nav-icon"
                                    />
                                    {proposalInVotingPeriod ? (
                                        <span className="d-block d-md-none position-absolute top-0 start-100 translate-middle p-1 bg-danger border border-light rounded-circle">
                                            <span className="visually-hidden">New Proposal in Voting Period</span>
                                        </span>
                                    ) : null}
                                </div>
                                <span className="d-none d-sm-block">{t('navbar.governance')}</span>
                                {proposalInVotingPeriod ? (
                                    <span className="d-none d-md-block position-absolute top-25 start-100 translate-middle p-1 bg-danger border border-light rounded-circle">
                                        <span className="visually-hidden">New Proposal in Voting Period</span>
                                    </span>
                                ) : null}
                            </NavLink>
                        </li>
                    </ul>
                    {!bottom && (
                        <ul className="navbar-nav navbar-logout-btn">
                            <li>
                                <a
                                    role="button"
                                    data-bs-toggle="modal"
                                    data-bs-target="#logoutModal"
                                    className="navbar-item selected-navbar-item"
                                >
                                    <img src={assets.images.navbarIcons.logout} className="nav-icon logout-icon" />
                                </a>
                            </li>
                        </ul>
                    )}
                </nav>
            </div>
        );
    };

    return (
        <div className={`layout ${!wallet && 'auth-layout'}`}>
            {renderNavbar()}
            {IS_TESTNET && !wallet && (
                <div className="sticky-top vw-100 warning-bar text-center py-2">{t('common.testnetBanner')}</div>
            )}
            <div className={`d-flex flex-column flex-grow-1 ${wallet && 'content'} ${IS_TESTNET && 'testnet'}`}>
                {children}
            </div>
            {wallet && (
                <footer className="mt-auto">
                    <Footer />
                </footer>
            )}
            {renderNavbar(true)}
            {wallet && (
                <Modal id="logoutModal" dataBsBackdrop="static" contentClassName="p-3" withCloseButton={false}>
                    <h1 className="logout-modal-title">{t('logout.title')}</h1>
                    <div className="d-flex flex-column flex-sm-row  justify-content-between mt-5">
                        <Button className="logout-modal-cancel-btn me-sm-4 mb-4 mb-sm-0" data-bs-dismiss="modal">
                            <div className="px-sm-2">{t('common.cancel')}</div>
                        </Button>
                        <Button
                            className="logout-modal-logout-btn text-white"
                            data-bs-dismiss="modal"
                            onClick={() => store.dispatch({ type: LOGOUT })}
                        >
                            <div className="px-sm-2">{t('logout.logoutBtn')}</div>
                        </Button>
                    </div>
                </Modal>
            )}
        </div>
    );
};

export default MainLayout;<|MERGE_RESOLUTION|>--- conflicted
+++ resolved
@@ -9,21 +9,13 @@
 
 import './MainLayout.scss';
 import { IS_TESTNET, KEPLR_DEFAULT_COIN_TYPE } from 'constant';
-import { showInfoToast } from 'utils';
-import { ProposalStatus } from '@lum-network/sdk-javascript/build/codec/cosmos/gov/v1beta1/gov';
+import { showInfoToast, GovernanceUtils } from 'utils';
 
 const MainLayout: React.FC = ({ children }) => {
     const wallet = useSelector((state: RootState) => state.wallet.currentWallet);
-
-<<<<<<< HEAD
-const mapState = (state: RootState) => ({
-    loading: state.loading.models.wallet.loading,
-    wallet: state.wallet.currentWallet,
-    proposals: state.governance.proposals,
-});
-=======
+    const proposals = useSelector((state: RootState) => state.governance.proposals);
+
     const { t } = useTranslation();
->>>>>>> e8f25678
 
     const unload = (e: BeforeUnloadEvent) => {
         if (wallet) {
@@ -56,9 +48,7 @@
             return null;
         }
 
-        const proposalInVotingPeriod =
-            this.props.proposals.filter((proposal) => proposal.status === ProposalStatus.PROPOSAL_STATUS_VOTING_PERIOD)
-                .length > 0;
+        const proposalNotificationDot = GovernanceUtils.proposalInVotingPeriod(proposals);
 
         return (
             <div className="navbar-container position-fixed w-100">
@@ -160,14 +150,14 @@
                                         height="20"
                                         className="nav-icon"
                                     />
-                                    {proposalInVotingPeriod ? (
+                                    {proposalNotificationDot ? (
                                         <span className="d-block d-md-none position-absolute top-0 start-100 translate-middle p-1 bg-danger border border-light rounded-circle">
                                             <span className="visually-hidden">New Proposal in Voting Period</span>
                                         </span>
                                     ) : null}
                                 </div>
                                 <span className="d-none d-sm-block">{t('navbar.governance')}</span>
-                                {proposalInVotingPeriod ? (
+                                {proposalNotificationDot ? (
                                     <span className="d-none d-md-block position-absolute top-25 start-100 translate-middle p-1 bg-danger border border-light rounded-circle">
                                         <span className="visually-hidden">New Proposal in Voting Period</span>
                                     </span>
